--- conflicted
+++ resolved
@@ -9,12 +9,8 @@
 
 use alloy_primitives::hex;
 use clap::Parser;
-<<<<<<< HEAD
-use libp2p_identity::Keypair;
+use libp2p_identity::secp256k1;
 use rayon::prelude::*;
-=======
-use libp2p_identity::secp256k1;
->>>>>>> c914186e
 use ream::cli::{
     Cli, Commands,
     account_manager::AccountManagerConfig,
